/*
  This file is part of Leela Chess Zero.
  Copyright (C) 2018 The LCZero Authors

  Leela Chess is free software: you can redistribute it and/or modify
  it under the terms of the GNU General Public License as published by
  the Free Software Foundation, either version 3 of the License, or
  (at your option) any later version.

  Leela Chess is distributed in the hope that it will be useful,
  but WITHOUT ANY WARRANTY; without even the implied warranty of
  MERCHANTABILITY or FITNESS FOR A PARTICULAR PURPOSE.  See the
  GNU General Public License for more details.

  You should have received a copy of the GNU General Public License
  along with Leela Chess.  If not, see <http://www.gnu.org/licenses/>.

  Additional permission under GNU GPL version 3 section 7

  If you modify this Program, or any covered work, by linking or
  combining it with NVIDIA Corporation's libraries from the NVIDIA CUDA
  Toolkit and the NVIDIA CUDA Deep Neural Network library (or a
  modified version of those libraries), containing parts covered by the
  terms of the respective license agreement, the licensors of this
  Program grant you additional permission to convey the resulting work.
*/

#include <zlib.h>

#include <fstream>

#include "utils/cppattributes.h"
#include "neural/network.h"

#pragma once

namespace lczero {

#pragma pack(push, 1)

struct V6TrainingData {
  uint32_t version;
  uint32_t input_format;
  float probabilities[1858];
  uint64_t planes[104];
  uint8_t castling_us_ooo;
  uint8_t castling_us_oo;
  uint8_t castling_them_ooo;
  uint8_t castling_them_oo;
  // For input type 3 contains enpassant column as a mask.
  uint8_t side_to_move_or_enpassant;
  uint8_t rule50_count;
  // Bitfield with the following allocation:
  //  bit 7: side to move (input type 3)
  //  bit 6: position marked for deletion by the rescorer (never set by lc0)
  //  bit 5: game adjudicated (v6)
  //  bit 4: max game length exceeded (v6)
  //  bit 3: best_q is for proven best move (v6)
  //  bit 2: transpose transform (input type 3)
  //  bit 1: mirror transform (input type 3)
  //  bit 0: flip transform (input type 3)
  // In versions prior to v5 this spot contained an unused move count field.
  uint8_t invariance_info;
  // In versions prior to v6 this spot contained thr result as an int8_t.
  uint8_t dummy;
  float root_q;
  float best_q;
  float root_d;
  float best_d;
  float root_m;      // In plies.
  float best_m;      // In plies.
  float plies_left;  // This is the training target for MLH.
  float result_q;
  float result_d;
  float played_q;
  float played_d;
  float played_m;
  // The folowing may be NaN if not found in cache.
  float orig_q;      // For value repair.
  float orig_d;
  float orig_m;
  uint32_t visits;
  // Indices in the probabilities array.
  uint16_t played_idx;
  uint16_t best_idx;
  uint64_t reserved;
} PACKED_STRUCT;
static_assert(sizeof(V6TrainingData) == 8356, "Wrong struct size");

InputPlanes PlanesFromTrainingData(const V6TrainingData& data);

#pragma pack(pop)

class TrainingDataWriter {
 public:
  // Creates a new file to write in data directory. It will has @game_id
  // somewhere in the filename.
  TrainingDataWriter(int game_id);
  TrainingDataWriter(std::string filename);

  ~TrainingDataWriter() {
    if (fout_) Finalize();
  }

  // Writes a chunk.
  void WriteChunk(const V6TrainingData& data);

  // Flushes file and closes it.
  void Finalize();

  // Gets full filename of the file written.
  std::string GetFileName() const { return filename_; }

 private:
  std::string filename_;
  gzFile fout_;
};

class TrainingDataReader {
 public:
  // Opens the given file to read chunk data from.
  TrainingDataReader(std::string filename);

  ~TrainingDataReader();

  // Reads a chunk. Returns true if a chunk was read.
  bool ReadChunk(V6TrainingData* data);

  // Gets full filename of the file being read.
  std::string GetFileName() const { return filename_; }

 private:
  std::string filename_;
  gzFile fin_;
<<<<<<< HEAD
  //TODO v6
=======
>>>>>>> e12dc3d9
  bool format_v6 = false;
};

}  // namespace lczero<|MERGE_RESOLUTION|>--- conflicted
+++ resolved
@@ -132,10 +132,6 @@
  private:
   std::string filename_;
   gzFile fin_;
-<<<<<<< HEAD
-  //TODO v6
-=======
->>>>>>> e12dc3d9
   bool format_v6 = false;
 };
 
